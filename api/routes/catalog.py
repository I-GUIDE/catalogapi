--- conflicted
+++ resolved
@@ -1,10 +1,6 @@
 from typing import Annotated, List
 
-<<<<<<< HEAD
-from beanie import DeleteRules, PydanticObjectId
-=======
 from beanie import PydanticObjectId, WriteRules
->>>>>>> 1bc98f0e
 from fastapi import APIRouter, Depends, HTTPException, status
 
 from api.adapters.base import AbstractRepositoryMetadataAdapter
@@ -75,13 +71,9 @@
     dataset = await DatasetMetadataDOC.get(submission.identifier)
     if dataset is None:
         raise HTTPException(status_code=status.HTTP_404_NOT_FOUND, detail="Dataset metadata record was not found")
-<<<<<<< HEAD
-    await submission.delete(link_rule=DeleteRules.DELETE_LINKS)
-=======
     user.submissions.remove(submission)
     await user.save(link_rule=WriteRules.WRITE)
-    await submission.delete()
->>>>>>> 1bc98f0e
+    await submission.delete(link_rule=DeleteRules.DELETE_LINKS)
     await dataset.delete()
     return {"deleted_dataset_id": submission_id}
 
