--- conflicted
+++ resolved
@@ -1,205 +1,6 @@
 {
-<<<<<<< HEAD
   "$defs": {
     "Affiliation": {
-=======
-  "title": "DatasetSchema",
-  "type": "object",
-  "properties": {
-    "@context": {
-      "title": "@Context",
-      "description": "Specifies the vocabulary employed for understanding the structured data markup.",
-      "default": "https://schema.org",
-      "minLength": 1,
-      "maxLength": 2083,
-      "type": "string",
-      "pattern": "^(http:\\/\\/www\\.|https:\\/\\/www\\.|http:\\/\\/|https:\\/\\/)?[a-z0-9]+([\\-\\.]{1}[a-z0-9]+)*\\.[a-z]{2,5}(:[0-9]{1,5})?(\\/.*)?$",
-      "errorMessage": {
-        "pattern": "must match format \"url\""
-      }
-    },
-    "@type": {
-      "title": "Submission type",
-      "description": "Submission type can include various forms of content, such as datasets, software source code, digital documents, etc.",
-      "default": "Dataset",
-      "enum": [
-        "Dataset",
-        "Notebook",
-        "Software Source Code"
-      ],
-      "type": "string"
-    },
-    "name": {
-      "title": "Name or title",
-      "description": "A text string with a descriptive name or title for the resource.",
-      "type": "string"
-    },
-    "description": {
-      "title": "Description or abstract",
-      "description": "A text string containing a description/abstract for the resource.",
-      "type": "string"
-    },
-    "url": {
-      "title": "URL",
-      "description": "A URL for the landing page that describes the resource and where the content of the resource can be accessed. If there is no landing page, provide the URL of the content.",
-      "minLength": 1,
-      "maxLength": 2083,
-      "type": "string",
-      "pattern": "^(http:\\/\\/www\\.|https:\\/\\/www\\.|http:\\/\\/|https:\\/\\/)?[a-z0-9]+([\\-\\.]{1}[a-z0-9]+)*\\.[a-z]{2,5}(:[0-9]{1,5})?(\\/.*)?$",
-      "errorMessage": {
-        "pattern": "must match format \"url\""
-      }
-    },
-    "identifier": {
-      "title": "Identifiers",
-      "description": "Any kind of identifier for the resource. Identifiers may be DOIs or unique strings assigned by a repository. Multiple identifiers can be entered. Where identifiers can be encoded as URLs, enter URLs here.",
-      "type": "array",
-      "items": {
-        "type": "string",
-        "title": "Identifier"
-      }
-    },
-    "creator": {
-      "title": "Creator",
-      "description": "Person or Organization that created the resource.",
-      "type": "array",
-      "items": {
-        "anyOf": [
-          {
-            "title": "Creator",
-            "type": "object",
-            "properties": {
-              "@type": {
-                "title": "@Type",
-                "description": "A person.",
-                "default": "Person",
-                "const": "Person",
-                "type": "string"
-              },
-              "name": {
-                "title": "Name",
-                "description": "A string containing the full name of the person. Personal name format: Family Name, Given Name.",
-                "type": "string"
-              },
-              "email": {
-                "title": "Email",
-                "description": "A string containing an email address for the creator.",
-                "type": "string",
-                "format": "email"
-              },
-              "identifier": {
-                "title": "Identifier",
-                "description": "ORCID identifier for creator.",
-                "pattern": "\\b\\d{4}-\\d{4}-\\d{4}-\\d{3}[0-9X]\\b",
-                "options": {
-                  "placeholder": "e.g. '0000-0001-2345-6789'"
-                },
-                "errorMessage": {
-                  "pattern": "must match the ORCID pattern. e.g. '0000-0001-2345-6789'"
-                },
-                "type": "string"
-              },
-              "affiliation": {
-                "title": "Affiliation",
-                "description": "The affiliation of the creator with the organization.",
-                "type": "object",
-                "properties": {
-                  "@type": {
-                    "title": "@Type",
-                    "default": "Organization",
-                    "const": "Organization",
-                    "type": "string"
-                  },
-                  "name": {
-                    "title": "Name",
-                    "description": "Name of the organization the creator is affiliated with.",
-                    "type": "string"
-                  },
-                  "url": {
-                    "title": "URL",
-                    "description": "A URL to the homepage for the organization.",
-                    "minLength": 1,
-                    "maxLength": 2083,
-                    "type": "string",
-                    "pattern": "^(http:\\/\\/www\\.|https:\\/\\/www\\.|http:\\/\\/|https:\\/\\/)?[a-z0-9]+([\\-\\.]{1}[a-z0-9]+)*\\.[a-z]{2,5}(:[0-9]{1,5})?(\\/.*)?$",
-                    "errorMessage": {
-                      "pattern": "must match format \"url\""
-                    }
-                  },
-                  "address": {
-                    "title": "Address",
-                    "description": "Full address for the organization - e.g., \u201c8200 Old Main Hill, Logan, UT 84322-8200\u201d.",
-                    "type": "string"
-                  }
-                },
-                "required": [
-                  "name"
-                ]
-              }
-            },
-            "required": [
-              "name"
-            ]
-          },
-          {
-            "title": "Organization",
-            "type": "object",
-            "properties": {
-              "@type": {
-                "title": "@Type",
-                "default": "Organization",
-                "const": "Organization",
-                "type": "string"
-              },
-              "name": {
-                "title": "Name",
-                "description": "Name of the provider organization or repository.",
-                "type": "string"
-              },
-              "url": {
-                "title": "URL",
-                "description": "A URL to the homepage for the organization.",
-                "minLength": 1,
-                "maxLength": 2083,
-                "type": "string",
-                "pattern": "^(http:\\/\\/www\\.|https:\\/\\/www\\.|http:\\/\\/|https:\\/\\/)?[a-z0-9]+([\\-\\.]{1}[a-z0-9]+)*\\.[a-z]{2,5}(:[0-9]{1,5})?(\\/.*)?$",
-                "errorMessage": {
-                  "pattern": "must match format \"url\""
-                }
-              },
-              "address": {
-                "title": "Address",
-                "description": "Full address for the organization - e.g., \u201c8200 Old Main Hill, Logan, UT 84322-8200\u201d.",
-                "type": "string"
-              }
-            },
-            "required": [
-              "name"
-            ]
-          }
-        ]
-      }
-    },
-    "dateCreated": {
-      "title": "Date created",
-      "description": "The date on which the resource was created.",
-      "type": "string",
-      "format": "date-time"
-    },
-    "keywords": {
-      "title": "Keywords",
-      "description": "Keywords or tags used to describe the dataset, delimited by commas.",
-      "minItems": 1,
-      "type": "array",
-      "items": {
-        "type": "string"
-      }
-    },
-    "license": {
-      "title": "License",
-      "description": "A license document that applies to the resource.",
-      "type": "object",
->>>>>>> e2daeca9
       "properties": {
         "@type": {
           "const": "Organization",
@@ -382,7 +183,7 @@
           "title": "@Type"
         },
         "name": {
-          "description": "Name of the organization.",
+          "description": "Name of the provider organization or repository.",
           "title": "Name",
           "type": "string"
         },
@@ -418,7 +219,7 @@
         "name"
       ],
       "title": "Funding Organization",
-      "type": "string"
+      "type": "object"
     },
     "GeoCoordinates": {
       "properties": {
@@ -446,26 +247,12 @@
       "title": "GeoCoordinates",
       "type": "object"
     },
-<<<<<<< HEAD
     "GeoShape": {
       "properties": {
         "@type": {
           "default": "GeoShape",
           "description": "A structured representation that describes the coordinates of a geographic feature.",
           "title": "@Type",
-=======
-    "inLanguage": {
-      "title": "Language",
-      "description": "The language of the content of the resource.",
-      "anyOf": [
-        {
-          "title": "Language",
-          "description": "",
-          "enum": [
-            "eng",
-            "esp"
-          ],
->>>>>>> e2daeca9
           "type": "string"
         },
         "box": {
@@ -527,7 +314,7 @@
                   "title": "@Type"
                 },
                 "name": {
-                  "description": "Name of the organization.",
+                  "description": "Name of the provider organization or repository.",
                   "title": "Name",
                   "type": "string"
                 },
@@ -563,114 +350,13 @@
                 "name"
               ],
               "title": "Funding Organization",
-              "type": "string"
-            },
-            {
-              "type": "null"
-            }
-<<<<<<< HEAD
+              "type": "object"
+            },
+            {
+              "type": "null"
+            }
           ],
           "description": "The organization that provided the funding or sponsorship."
-=======
-          }
-        }
-      ]
-    },
-    "dateModified": {
-      "title": "Date modified",
-      "description": "The date on which the resource was most recently modified or updated.",
-      "type": "string",
-      "format": "date-time"
-    },
-    "funding": {
-      "title": "Funding",
-      "description": "A Grant or monetary assistance that directly or indirectly provided funding or sponsorship for creation of the resource.",
-      "type": "array",
-      "items": {
-        "title": "Grant",
-        "type": "object",
-        "properties": {
-          "@type": {
-            "title": "@Type",
-            "description": "This metadata represents details about a grant or financial assistance provided to an individual(s) or organization(s) for supporting the work related to the record.",
-            "default": "MonetaryGrant",
-            "type": "string"
-          },
-          "name": {
-            "title": "Name or title",
-            "description": "A text string indicating the name or title of the grant or financial assistance.",
-            "type": "string"
-          },
-          "description": {
-            "title": "Description",
-            "description": "A text string describing the grant or financial assistance.",
-            "type": "string"
-          },
-          "identifier": {
-            "title": "Funding identifier",
-            "description": "Grant award number or other identifier.",
-            "type": "string"
-          },
-          "funder": {
-            "title": "Funding Organization",
-            "description": "The organization that provided the funding or sponsorship.",
-            "type": "object",
-            "properties": {
-              "@type": {
-                "title": "@Type",
-                "default": "Organization",
-                "const": "Organization",
-                "type": "string"
-              },
-              "name": {
-                "title": "Name",
-                "description": "Name of the organization.",
-                "type": "string"
-              },
-              "url": {
-                "title": "URL",
-                "description": "A URL to the homepage for the organization.",
-                "minLength": 1,
-                "maxLength": 2083,
-                "type": "string",
-                "pattern": "^(http:\\/\\/www\\.|https:\\/\\/www\\.|http:\\/\\/|https:\\/\\/)?[a-z0-9]+([\\-\\.]{1}[a-z0-9]+)*\\.[a-z]{2,5}(:[0-9]{1,5})?(\\/.*)?$",
-                "errorMessage": {
-                  "pattern": "must match format \"url\""
-                }
-              },
-              "address": {
-                "title": "Address",
-                "description": "Full address for the organization - e.g., \u201c8200 Old Main Hill, Logan, UT 84322-8200\u201d.",
-                "type": "string"
-              }
-            },
-            "required": [
-              "name"
-            ]
-          }
-        },
-        "required": [
-          "name"
-        ]
-      }
-    },
-    "temporalCoverage": {
-      "title": "TemporalCoverage",
-      "description": "The time period that applies to all of the content within the resource.",
-      "type": "object",
-      "properties": {
-        "startDate": {
-          "title": "Start date",
-          "description": "A date/time object containing the instant corresponding to the commencement of the time interval (ISO8601 formatted date - YYYY-MM-DDTHH:MM).",
-          "type": "string",
-          "format": "date-time"
-        },
-        "endDate": {
-          "title": "End date",
-          "description": "A date/time object containing the instant corresponding to the termination of the time interval (ISO8601 formatted date - YYYY-MM-DDTHH:MM). If the ending date is left off, that means the temporal coverage is ongoing.",
-          "type": "string",
-          "format": "date-time"
->>>>>>> e2daeca9
         }
       },
       "required": [
@@ -797,6 +483,7 @@
       "type": "object"
     },
     "LanguageEnum": {
+      "description": "",
       "enum": [
         "eng",
         "esp"
@@ -1040,23 +727,8 @@
           "title": "Geo"
         }
       },
-<<<<<<< HEAD
       "title": "Place",
       "type": "object"
-=======
-      "required": [
-        "name"
-      ]
-    },
-    "LanguageEnum": {
-      "title": "Language",
-      "description": "",
-      "enum": [
-        "eng",
-        "esp"
-      ],
-      "type": "string"
->>>>>>> e2daeca9
     },
     "Provider": {
       "properties": {
@@ -1261,7 +933,6 @@
           "description": "The URL address that serves as a reference to access additional details related to the record. It is important to note that this type of metadata solely pertains to the record itself and may not necessarily be an integral component of the record, unlike the HasPart metadata.",
           "title": "URL"
         },
-<<<<<<< HEAD
         "description": {
           "anyOf": [
             {
@@ -1273,44 +944,6 @@
           ],
           "description": "Information about a related resource that is about or describes this resource - e.g., a related metadata document describing the resource.",
           "title": "Description"
-=======
-        "funder": {
-          "title": "Funding Organization",
-          "description": "The organization that provided the funding or sponsorship.",
-          "type": "object",
-          "properties": {
-            "@type": {
-              "title": "@Type",
-              "default": "Organization",
-              "const": "Organization",
-              "type": "string"
-            },
-            "name": {
-              "title": "Name",
-              "description": "Name of the organization.",
-              "type": "string"
-            },
-            "url": {
-              "title": "URL",
-              "description": "A URL to the homepage for the organization.",
-              "minLength": 1,
-              "maxLength": 2083,
-              "type": "string",
-              "pattern": "^(http:\\/\\/www\\.|https:\\/\\/www\\.|http:\\/\\/|https:\\/\\/)?[a-z0-9]+([\\-\\.]{1}[a-z0-9]+)*\\.[a-z]{2,5}(:[0-9]{1,5})?(\\/.*)?$",
-              "errorMessage": {
-                "pattern": "must match format \"url\""
-              }
-            },
-            "address": {
-              "title": "Address",
-              "description": "Full address for the organization - e.g., \u201c8200 Old Main Hill, Logan, UT 84322-8200\u201d.",
-              "type": "string"
-            }
-          },
-          "required": [
-            "name"
-          ]
->>>>>>> e2daeca9
         }
       },
       "required": [
@@ -1338,15 +971,7 @@
             }
           ],
           "description": "A date/time object containing the instant corresponding to the termination of the time interval (ISO8601 formatted date - YYYY-MM-DDTHH:MM). If the ending date is left off, that means the temporal coverage is ongoing.",
-<<<<<<< HEAD
-          "formatMinimum": {
-            "$data": "1/startDate"
-          },
           "title": "End date"
-=======
-          "type": "string",
-          "format": "date-time"
->>>>>>> e2daeca9
         }
       },
       "required": [
@@ -1405,6 +1030,7 @@
       "anyOf": [
         {
           "items": {
+            "title": "Identifier",
             "type": "string"
           },
           "type": "array"
@@ -1940,6 +1566,7 @@
     "inLanguage": {
       "anyOf": [
         {
+          "description": "",
           "enum": [
             "eng",
             "esp"
@@ -2123,7 +1750,7 @@
                         "title": "@Type"
                       },
                       "name": {
-                        "description": "Name of the organization.",
+                        "description": "Name of the provider organization or repository.",
                         "title": "Name",
                         "type": "string"
                       },
@@ -2159,7 +1786,7 @@
                       "name"
                     ],
                     "title": "Funding Organization",
-                    "type": "string"
+                    "type": "object"
                   },
                   {
                     "type": "null"
@@ -2204,9 +1831,6 @@
                 }
               ],
               "description": "A date/time object containing the instant corresponding to the termination of the time interval (ISO8601 formatted date - YYYY-MM-DDTHH:MM). If the ending date is left off, that means the temporal coverage is ongoing.",
-              "formatMinimum": {
-                "$data": "1/startDate"
-              },
               "title": "End date"
             }
           },
