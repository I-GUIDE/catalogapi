--- conflicted
+++ resolved
@@ -221,12 +221,8 @@
     creators: List[Creator]
     created: datetime
     modified: datetime
-<<<<<<< HEAD
+    published: Optional[datetime]
     subjects: Optional[List[str]] = []
-=======
-    published: datetime
-    subjects: Optional[List[str]]
->>>>>>> 1722ce64
     language: str
     rights: Rights
     awards: Optional[List[Award]] = []
